--- conflicted
+++ resolved
@@ -31,13 +31,8 @@
     <PackageReference Include="Microsoft.Extensions.Configuration.EnvironmentVariables" Version="2.1.1" />
     <PackageReference Include="Microsoft.NET.Test.Sdk" Version="15.9.0" />
     <PackageReference Include="Microsoft.TestPlatform.TestHost" Version="15.9.0" />
-<<<<<<< HEAD
     <PackageReference Include="Microsoft.Data.Sqlite" Version="2.2.1" />
-    <PackageReference Include="MySqlConnector" Version="0.45.1" />
-=======
-    <PackageReference Include="Microsoft.Data.Sqlite" Version="2.1.0" />
     <PackageReference Include="MySqlConnector" Version="0.49.2" />
->>>>>>> a860d39f
     <PackageReference Include="Serilog.Sinks.TestCorrelator" Version="3.0.3" />
     <PackageReference Include="xunit" Version="2.4.1" />
     <PackageReference Include="xunit.runner.visualstudio" Version="2.4.1">
