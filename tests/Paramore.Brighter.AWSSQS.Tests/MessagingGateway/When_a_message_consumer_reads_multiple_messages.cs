--- conflicted
+++ resolved
@@ -31,7 +31,6 @@
             ChannelFactory channelFactory = new ChannelFactory(awsConnection, new SqsMessageConsumerFactory(awsConnection));
             var name = Guid.NewGuid().ToString();
                 
-<<<<<<< HEAD
             //we need the channel to create the queues and notifications
             channelFactory.CreateChannel(new Connection<MyCommand>(
                 name: new ConnectionName(name),
@@ -45,17 +44,10 @@
             _consumer = new SqsMessageConsumer(awsConnection, new ChannelName(name).ToValidSQSQueueName(), BUFFER_SIZE);
            
            _messageProducer = new SqsMessageProducer(awsConnection);
-=======
-                //we want to access via a consumer, to receive multiple messages - we don't want to expose on channel
-                //just for the tests, so create a new consumer from the properties
-                _consumer = new SqsMessageConsumer(awsConnection, new ChannelName(name).ToValidSQSQueueName(), BUFFER_SIZE);
-               _messageProducer = new SqsMessageProducer(awsConnection);
-            }
-            else
-            {
-                throw new ConfigurationException("Could not obtain credentials from default profile");
-            }
->>>>>>> c7ba05a6
+           //we want to access via a consumer, to receive multiple messages - we don't want to expose on channel
+           //just for the tests, so create a new consumer from the properties
+           _consumer = new SqsMessageConsumer(awsConnection, new ChannelName(name).ToValidSQSQueueName(), BUFFER_SIZE);
+           _messageProducer = new SqsMessageProducer(awsConnection);
         }
             
         [Fact]
