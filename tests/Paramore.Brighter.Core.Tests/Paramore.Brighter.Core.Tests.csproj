--- conflicted
+++ resolved
@@ -14,13 +14,8 @@
     </PackageReference>
     <PackageReference Include="FakeItEasy" Version="5.5.0" />
     <PackageReference Include="FluentAssertions" Version="5.9.0" />
-<<<<<<< HEAD
     <PackageReference Include="Microsoft.Extensions.Configuration.EnvironmentVariables" Version="3.1.0" />
-    <PackageReference Include="Microsoft.Extensions.DependencyInjection" Version="3.0.1" />
-=======
-    <PackageReference Include="Microsoft.Extensions.Configuration.EnvironmentVariables" Version="3.0.1" />
     <PackageReference Include="Microsoft.Extensions.DependencyInjection" Version="3.1.0" />
->>>>>>> 970d5ff4
     <PackageReference Include="Microsoft.NET.Test.Sdk" Version="16.4.0" />
     <PackageReference Include="Serilog.Sinks.TestCorrelator" Version="3.2.0" />
     <PackageReference Include="xunit" Version="2.4.1" />
