﻿using System;
using System.IO;
using System.Xml;
using System.Xml.Serialization;
using Machine.Specifications;
using Paramore.Adapters.Infrastructure.Repositories;
using Paramore.Adapters.Presentation.API.Resources;
using Paramore.Adapters.Presentation.API.Translators;
using Paramore.Domain.Common;
using Paramore.Domain.Venues;
<<<<<<< HEAD
using Version = Paramore.Adapters.Infrastructure.Repositories.Version;

namespace paramore.integrationtests.Translators
{
    [Subject("Check that we can get the venue list out of the thin read layer")]
    public class When_changing_a_document_to_a_resource
    {
        private static readonly VenueTranslator venueTranslator = new VenueTranslator();
        private static VenueDocument document;
        private static VenueResource resource;

        Establish context = () =>
            {
                document = new VenueDocument(
                    id: new Id(Guid.NewGuid()),
                    version: new Version(1),
                    venueName: new VenueName("Test Venue"),
                    address: new Address(new Street("MyStreet"), new City("London"), new PostCode("N1 3GT")),
                    venueMap: new VenueMap(new Uri("http://www.mysite.com/maps/12345")),
                    venueContact: new VenueContact(new ContactName("Ian"), new EmailAddress("ian@huddle.com"), new PhoneNumber("123454678")));

            };

        Because of = () => resource = venueTranslator.Translate(document);

        It should_set_the_self_uri = () => resource[ParamoreGlobals.Self].ToString().ShouldEqual(string.Format("<link rel=\"self\" href=\"//{0}/venue/{1}\" />", ParamoreGlobals.HostName, document.Id));
        It should_set_the_map_link = () => resource[ParamoreGlobals.Map].ToString().ShouldEqual(string.Format("<link rel=\"map\" href=\"{0}\" />", document.VenueMap));
        It should_set_the_version = () => resource.Version.ShouldEqual(document.Version);
        It should_set_the_venue_name = () => resource.Name.ShouldEqual(document.VenueName);
        It should_set_the_address = () => resource.Address.ShouldEqual(document.Address);
        It should_set_the_contact = () => resource.Contact.ShouldEqual(document.VenueContact);

    }

    [Subject("Check that we serialize to the expected xml")]
    public class When_serializing_a_resource_to_xml
    {
        private static XmlSerializer serializer;
        private static StringWriter stringwriter;
        private static VenueResource resource;
        private static string response;

        Establish context = () =>
            {
                stringwriter = new StringWriter();
                resource = new VenueResource(
                    id: Guid.NewGuid(),
                    version: 1,
                    name: "Test Venue",
                    address: "Street : StreetNumber: , Street: MyStreet, City : London, PostCode : N1 3GT",
                    mapURN: "http://www.mysite.com/maps/12345",
                    contact: "ContactName: Ian, EmailAddress: ian@huddle.com, PhoneNumber: 123454678"
                );
=======
using Version = Paramore.Adapters.Infrastructure.Repositories.Version;

namespace paramore.integrationtests.Translators
{
    [Subject("Check that we can get the venue list out of the thin read layer")]
    public class When_changing_a_document_to_a_resource
    {
        static readonly VenueTranslator venueTranslator = new VenueTranslator();
        static VenueDocument document;
        static VenueResource resource;

        Establish context = () =>
            {
                document = new VenueDocument(
                    id: new Id(Guid.NewGuid()),
                    version: new Version(1),
                    venueName: new VenueName("Test Venue"),
                    address: new Address(new Street("MyStreet"), new City("London"), new PostCode("N1 3GT")),
                    venueMap: new VenueMap(new Uri("http://www.mysite.com/maps/12345")),
                    venueContact: new VenueContact(new ContactName("Ian"), new EmailAddress("ian@huddle.com"), new PhoneNumber("123454678")));

            };

        Because of = () => resource = venueTranslator.Translate(document);

        It should_set_the_self_uri = () => resource[ParamoreGlobals.Self].ToString().ShouldEqual(string.Format("<link rel=\"self\" href=\"//{0}/venue/{1}\" />", ParamoreGlobals.HostName, document.Id));
        It should_set_the_map_link = () => resource[ParamoreGlobals.Map].ToString().ShouldEqual(string.Format("<link rel=\"map\" href=\"{0}\" />", document.VenueMap));
        It should_set_the_version = () => resource.Version.ShouldEqual(document.Version);
        It should_set_the_venue_name = () => resource.Name.ShouldEqual(document.VenueName);
        It should_set_the_address = () => resource.Address.ShouldEqual(document.Address);
        It should_set_the_contact = () => resource.Contact.ShouldEqual(document.VenueContact);

    }

    [Subject("Check that we serialize to the expected xml")]
    public class When_serializing_a_resource_to_xml
    {
        static XmlSerializer serializer;
        static StringWriter stringwriter;
        static VenueResource resource;
        static string response;

        Establish context = () =>
            {
                stringwriter = new StringWriter();
                resource = new VenueResource(
                    id: Guid.NewGuid(),
                    version: 1,
                    name: "Test Venue",
                    address: "Street : StreetNumber: , Street: MyStreet, City : London, PostCode : N1 3GT",
                    mapURN: "http://www.mysite.com/maps/12345",
                    contact: "ContactName: Ian, EmailAddress: ian@huddle.com, PhoneNumber: 123454678"
                );
>>>>>>> 472fe693
                serializer = new XmlSerializer(typeof(VenueResource));
            };

        Because of = () =>
            {
                using (var writer = new XmlTextWriter(stringwriter) { Formatting = Formatting.Indented })
                {
                    serializer.Serialize(writer, resource);
                }
                response =  stringwriter.GetStringBuilder().ToString();
            };

        It should_format_the_self_uri_as_expected = () => response.ShouldContain(string.Format("<link rel=\"self\" href=\"//{0}/venue/{1}\" />", ParamoreGlobals.HostName, resource.Id));
        It should_format_the_map_uri_as_expected = () => response.ShouldContain(string.Format("<link rel=\"map\" href=\"{0}\" />", resource.MapURN));
        It should_format_the_venue_name_as_expected = () => response.ShouldContain(string.Format("<name>{0}</name>", resource.Name));
        It should_format_the_address_as_expected = () => response.ShouldContain(string.Format("<address>{0}</address>", resource.Address));
        It should_format_the_contact_as_expected = () => response.ShouldContain(string.Format("<contact>{0}</contact>", resource.Contact));
        It should_format_the_version_as_expected = () => response.ShouldContain(string.Format("<version>{0}</version>", resource.Version)); 
    }
}
<|MERGE_RESOLUTION|>--- conflicted
+++ resolved
@@ -1,139 +1,83 @@
-﻿using System;
-using System.IO;
-using System.Xml;
-using System.Xml.Serialization;
-using Machine.Specifications;
-using Paramore.Adapters.Infrastructure.Repositories;
-using Paramore.Adapters.Presentation.API.Resources;
-using Paramore.Adapters.Presentation.API.Translators;
-using Paramore.Domain.Common;
-using Paramore.Domain.Venues;
-<<<<<<< HEAD
-using Version = Paramore.Adapters.Infrastructure.Repositories.Version;
-
-namespace paramore.integrationtests.Translators
-{
-    [Subject("Check that we can get the venue list out of the thin read layer")]
-    public class When_changing_a_document_to_a_resource
-    {
-        private static readonly VenueTranslator venueTranslator = new VenueTranslator();
-        private static VenueDocument document;
-        private static VenueResource resource;
-
-        Establish context = () =>
-            {
-                document = new VenueDocument(
-                    id: new Id(Guid.NewGuid()),
-                    version: new Version(1),
-                    venueName: new VenueName("Test Venue"),
-                    address: new Address(new Street("MyStreet"), new City("London"), new PostCode("N1 3GT")),
-                    venueMap: new VenueMap(new Uri("http://www.mysite.com/maps/12345")),
-                    venueContact: new VenueContact(new ContactName("Ian"), new EmailAddress("ian@huddle.com"), new PhoneNumber("123454678")));
-
-            };
-
-        Because of = () => resource = venueTranslator.Translate(document);
-
-        It should_set_the_self_uri = () => resource[ParamoreGlobals.Self].ToString().ShouldEqual(string.Format("<link rel=\"self\" href=\"//{0}/venue/{1}\" />", ParamoreGlobals.HostName, document.Id));
-        It should_set_the_map_link = () => resource[ParamoreGlobals.Map].ToString().ShouldEqual(string.Format("<link rel=\"map\" href=\"{0}\" />", document.VenueMap));
-        It should_set_the_version = () => resource.Version.ShouldEqual(document.Version);
-        It should_set_the_venue_name = () => resource.Name.ShouldEqual(document.VenueName);
-        It should_set_the_address = () => resource.Address.ShouldEqual(document.Address);
-        It should_set_the_contact = () => resource.Contact.ShouldEqual(document.VenueContact);
-
-    }
-
-    [Subject("Check that we serialize to the expected xml")]
-    public class When_serializing_a_resource_to_xml
-    {
-        private static XmlSerializer serializer;
-        private static StringWriter stringwriter;
-        private static VenueResource resource;
-        private static string response;
-
-        Establish context = () =>
-            {
-                stringwriter = new StringWriter();
-                resource = new VenueResource(
-                    id: Guid.NewGuid(),
-                    version: 1,
-                    name: "Test Venue",
-                    address: "Street : StreetNumber: , Street: MyStreet, City : London, PostCode : N1 3GT",
-                    mapURN: "http://www.mysite.com/maps/12345",
-                    contact: "ContactName: Ian, EmailAddress: ian@huddle.com, PhoneNumber: 123454678"
-                );
-=======
-using Version = Paramore.Adapters.Infrastructure.Repositories.Version;
-
-namespace paramore.integrationtests.Translators
-{
-    [Subject("Check that we can get the venue list out of the thin read layer")]
-    public class When_changing_a_document_to_a_resource
-    {
+﻿using System;
+using System.IO;
+using System.Xml;
+using System.Xml.Serialization;
+using Machine.Specifications;
+using Paramore.Adapters.Infrastructure.Repositories;
+using Paramore.Adapters.Presentation.API.Resources;
+using Paramore.Adapters.Presentation.API.Translators;
+using Paramore.Domain.Common;
+using Paramore.Domain.Venues;
+using Version = Paramore.Adapters.Infrastructure.Repositories.Version;
+
+namespace paramore.integrationtests.Translators
+{
+    [Subject("Check that we can get the venue list out of the thin read layer")]
+    public class When_changing_a_document_to_a_resource
+    {
         static readonly VenueTranslator venueTranslator = new VenueTranslator();
         static VenueDocument document;
         static VenueResource resource;
-
-        Establish context = () =>
-            {
-                document = new VenueDocument(
-                    id: new Id(Guid.NewGuid()),
-                    version: new Version(1),
-                    venueName: new VenueName("Test Venue"),
-                    address: new Address(new Street("MyStreet"), new City("London"), new PostCode("N1 3GT")),
-                    venueMap: new VenueMap(new Uri("http://www.mysite.com/maps/12345")),
-                    venueContact: new VenueContact(new ContactName("Ian"), new EmailAddress("ian@huddle.com"), new PhoneNumber("123454678")));
-
-            };
-
-        Because of = () => resource = venueTranslator.Translate(document);
-
-        It should_set_the_self_uri = () => resource[ParamoreGlobals.Self].ToString().ShouldEqual(string.Format("<link rel=\"self\" href=\"//{0}/venue/{1}\" />", ParamoreGlobals.HostName, document.Id));
-        It should_set_the_map_link = () => resource[ParamoreGlobals.Map].ToString().ShouldEqual(string.Format("<link rel=\"map\" href=\"{0}\" />", document.VenueMap));
-        It should_set_the_version = () => resource.Version.ShouldEqual(document.Version);
-        It should_set_the_venue_name = () => resource.Name.ShouldEqual(document.VenueName);
-        It should_set_the_address = () => resource.Address.ShouldEqual(document.Address);
-        It should_set_the_contact = () => resource.Contact.ShouldEqual(document.VenueContact);
-
-    }
-
-    [Subject("Check that we serialize to the expected xml")]
-    public class When_serializing_a_resource_to_xml
-    {
+
+        Establish context = () =>
+            {
+                document = new VenueDocument(
+                    id: new Id(Guid.NewGuid()),
+                    version: new Version(1),
+                    venueName: new VenueName("Test Venue"),
+                    address: new Address(new Street("MyStreet"), new City("London"), new PostCode("N1 3GT")),
+                    venueMap: new VenueMap(new Uri("http://www.mysite.com/maps/12345")),
+                    venueContact: new VenueContact(new ContactName("Ian"), new EmailAddress("ian@huddle.com"), new PhoneNumber("123454678")));
+
+            };
+
+        Because of = () => resource = venueTranslator.Translate(document);
+
+        It should_set_the_self_uri = () => resource[ParamoreGlobals.Self].ToString().ShouldEqual(string.Format("<link rel=\"self\" href=\"//{0}/venue/{1}\" />", ParamoreGlobals.HostName, document.Id));
+        It should_set_the_map_link = () => resource[ParamoreGlobals.Map].ToString().ShouldEqual(string.Format("<link rel=\"map\" href=\"{0}\" />", document.VenueMap));
+        It should_set_the_version = () => resource.Version.ShouldEqual(document.Version);
+        It should_set_the_venue_name = () => resource.Name.ShouldEqual(document.VenueName);
+        It should_set_the_address = () => resource.Address.ShouldEqual(document.Address);
+        It should_set_the_contact = () => resource.Contact.ShouldEqual(document.VenueContact);
+
+    }
+
+    [Subject("Check that we serialize to the expected xml")]
+    public class When_serializing_a_resource_to_xml
+    {
         static XmlSerializer serializer;
         static StringWriter stringwriter;
         static VenueResource resource;
         static string response;
-
-        Establish context = () =>
-            {
-                stringwriter = new StringWriter();
-                resource = new VenueResource(
-                    id: Guid.NewGuid(),
-                    version: 1,
-                    name: "Test Venue",
-                    address: "Street : StreetNumber: , Street: MyStreet, City : London, PostCode : N1 3GT",
-                    mapURN: "http://www.mysite.com/maps/12345",
-                    contact: "ContactName: Ian, EmailAddress: ian@huddle.com, PhoneNumber: 123454678"
-                );
->>>>>>> 472fe693
-                serializer = new XmlSerializer(typeof(VenueResource));
-            };
-
-        Because of = () =>
-            {
-                using (var writer = new XmlTextWriter(stringwriter) { Formatting = Formatting.Indented })
-                {
-                    serializer.Serialize(writer, resource);
-                }
-                response =  stringwriter.GetStringBuilder().ToString();
-            };
-
-        It should_format_the_self_uri_as_expected = () => response.ShouldContain(string.Format("<link rel=\"self\" href=\"//{0}/venue/{1}\" />", ParamoreGlobals.HostName, resource.Id));
-        It should_format_the_map_uri_as_expected = () => response.ShouldContain(string.Format("<link rel=\"map\" href=\"{0}\" />", resource.MapURN));
-        It should_format_the_venue_name_as_expected = () => response.ShouldContain(string.Format("<name>{0}</name>", resource.Name));
-        It should_format_the_address_as_expected = () => response.ShouldContain(string.Format("<address>{0}</address>", resource.Address));
-        It should_format_the_contact_as_expected = () => response.ShouldContain(string.Format("<contact>{0}</contact>", resource.Contact));
-        It should_format_the_version_as_expected = () => response.ShouldContain(string.Format("<version>{0}</version>", resource.Version)); 
-    }
-}
+
+        Establish context = () =>
+            {
+                stringwriter = new StringWriter();
+                resource = new VenueResource(
+                    id: Guid.NewGuid(),
+                    version: 1,
+                    name: "Test Venue",
+                    address: "Street : StreetNumber: , Street: MyStreet, City : London, PostCode : N1 3GT",
+                    mapURN: "http://www.mysite.com/maps/12345",
+                    contact: "ContactName: Ian, EmailAddress: ian@huddle.com, PhoneNumber: 123454678"
+                );
+                serializer = new XmlSerializer(typeof(VenueResource));
+            };
+
+        Because of = () =>
+            {
+                using (var writer = new XmlTextWriter(stringwriter) { Formatting = Formatting.Indented })
+                {
+                    serializer.Serialize(writer, resource);
+                }
+                response =  stringwriter.GetStringBuilder().ToString();
+            };
+
+        It should_format_the_self_uri_as_expected = () => response.ShouldContain(string.Format("<link rel=\"self\" href=\"//{0}/venue/{1}\" />", ParamoreGlobals.HostName, resource.Id));
+        It should_format_the_map_uri_as_expected = () => response.ShouldContain(string.Format("<link rel=\"map\" href=\"{0}\" />", resource.MapURN));
+        It should_format_the_venue_name_as_expected = () => response.ShouldContain(string.Format("<name>{0}</name>", resource.Name));
+        It should_format_the_address_as_expected = () => response.ShouldContain(string.Format("<address>{0}</address>", resource.Address));
+        It should_format_the_contact_as_expected = () => response.ShouldContain(string.Format("<contact>{0}</contact>", resource.Contact));
+        It should_format_the_version_as_expected = () => response.ShouldContain(string.Format("<version>{0}</version>", resource.Version)); 
+    }
+}