﻿<Project Sdk="Microsoft.NET.Sdk">
  <PropertyGroup>
    <Description>Provides an implementation of the messaging gateway for decoupled invocation in the Paramore.Brighter pipeline, using awssqs</Description>
    <Authors>Deniz Kocak</Authors>
    <TargetFrameworks>netstandard2.0</TargetFrameworks>
    <PackageTags>awssqs;AMQP;Command;Event;Service Activator;Decoupled;Invocation;Messaging;Remote;Command Dispatcher;Command Processor;Request;Service;Task Queue;Work Queue;Retry;Circuit Breaker;Availability</PackageTags>
  </PropertyGroup>
  <ItemGroup>
    <ProjectReference Include="..\Paramore.Brighter\Paramore.Brighter.csproj" />
  </ItemGroup>
  <ItemGroup>
    <PackageReference Include="AWSSDK.SimpleNotificationService" Version="3.5.1.37" />
<<<<<<< HEAD
    <PackageReference Include="AWSSDK.SQS" Version="3.5.1.14" />
    <PackageReference Include="AWSSDK.Core" Version="3.5.2.7" />
=======
    <PackageReference Include="AWSSDK.SQS" Version="3.5.1.16" />
    <PackageReference Include="AWSSDK.Core" Version="3.5.2.5" />
>>>>>>> bd9aa2d4
  </ItemGroup>
</Project><|MERGE_RESOLUTION|>--- conflicted
+++ resolved
@@ -10,12 +10,7 @@
   </ItemGroup>
   <ItemGroup>
     <PackageReference Include="AWSSDK.SimpleNotificationService" Version="3.5.1.37" />
-<<<<<<< HEAD
-    <PackageReference Include="AWSSDK.SQS" Version="3.5.1.14" />
     <PackageReference Include="AWSSDK.Core" Version="3.5.2.7" />
-=======
     <PackageReference Include="AWSSDK.SQS" Version="3.5.1.16" />
-    <PackageReference Include="AWSSDK.Core" Version="3.5.2.5" />
->>>>>>> bd9aa2d4
   </ItemGroup>
 </Project>