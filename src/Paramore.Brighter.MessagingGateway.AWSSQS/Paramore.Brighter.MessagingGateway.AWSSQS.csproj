--- conflicted
+++ resolved
@@ -9,13 +9,8 @@
     <ProjectReference Include="..\Paramore.Brighter\Paramore.Brighter.csproj" />
   </ItemGroup>
   <ItemGroup>
-<<<<<<< HEAD
     <PackageReference Include="AWSSDK.Core" Version="3.3.104.13" />
-    <PackageReference Include="AWSSDK.SimpleNotificationService" Version="3.3.101.108" />
-=======
-    <PackageReference Include="AWSSDK.Core" Version="3.3.104.12" />
     <PackageReference Include="AWSSDK.SimpleNotificationService" Version="3.3.101.109" />
->>>>>>> 3b2681ad
     <PackageReference Include="AWSSDK.SQS" Version="3.3.102.52" />
     <PackageReference Update="Microsoft.SourceLink.GitHub" Version="1.0.0" />
   </ItemGroup>
