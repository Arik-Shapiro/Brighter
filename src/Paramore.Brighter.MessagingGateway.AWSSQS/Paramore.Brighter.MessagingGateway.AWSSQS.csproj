﻿<Project Sdk="Microsoft.NET.Sdk">
  <PropertyGroup>
    <Description>Provides an implementation of the messaging gateway for decoupled invocation in the Paramore.Brighter pipeline, using awssqs</Description>
    <Authors>Deniz Kocak</Authors>
    <TargetFrameworks>netstandard2.0</TargetFrameworks>
    <PackageTags>awssqs;AMQP;Command;Event;Service Activator;Decoupled;Invocation;Messaging;Remote;Command Dispatcher;Command Processor;Request;Service;Task Queue;Work Queue;Retry;Circuit Breaker;Availability</PackageTags>
  </PropertyGroup>
  <ItemGroup>
    <ProjectReference Include="..\Paramore.Brighter\Paramore.Brighter.csproj" />
  </ItemGroup>
  <ItemGroup>
<<<<<<< HEAD
    <PackageReference Include="AWSSDK.SimpleNotificationService" Version="3.3.101.190" />
    <PackageReference Include="AWSSDK.SQS" Version="3.3.103.24" />
=======
    <PackageReference Include="AWSSDK.SimpleNotificationService" Version="3.3.102.15" />
    <PackageReference Include="AWSSDK.SQS" Version="3.3.103.5" />
>>>>>>> 47fb50c9
  </ItemGroup>
</Project><|MERGE_RESOLUTION|>--- conflicted
+++ resolved
@@ -9,12 +9,7 @@
     <ProjectReference Include="..\Paramore.Brighter\Paramore.Brighter.csproj" />
   </ItemGroup>
   <ItemGroup>
-<<<<<<< HEAD
-    <PackageReference Include="AWSSDK.SimpleNotificationService" Version="3.3.101.190" />
-    <PackageReference Include="AWSSDK.SQS" Version="3.3.103.24" />
-=======
     <PackageReference Include="AWSSDK.SimpleNotificationService" Version="3.3.102.15" />
     <PackageReference Include="AWSSDK.SQS" Version="3.3.103.5" />
->>>>>>> 47fb50c9
   </ItemGroup>
 </Project>