﻿<Project Sdk="Microsoft.NET.Sdk">
  <PropertyGroup>
    <Description>Provides an implementation of the messaging gateway for decoupled invocation in the Paramore.Brighter pipeline, using awssqs</Description>
    <Authors>Deniz Kocak</Authors>
    <TargetFrameworks>netstandard2.0</TargetFrameworks>
    <PackageTags>awssqs;AMQP;Command;Event;Service Activator;Decoupled;Invocation;Messaging;Remote;Command Dispatcher;Command Processor;Request;Service;Task Queue;Work Queue;Retry;Circuit Breaker;Availability</PackageTags>
  </PropertyGroup>
  <ItemGroup>
    <ProjectReference Include="..\Paramore.Brighter\Paramore.Brighter.csproj" />
  </ItemGroup>
  <ItemGroup>
    <PackageReference Include="AWSSDK.Core" Version="3.3.104.12" />
<<<<<<< HEAD
    <PackageReference Include="AWSSDK.SimpleNotificationService" Version="3.3.101.109" />
    <PackageReference Include="AWSSDK.SQS" Version="3.3.102.51" />
=======
    <PackageReference Include="AWSSDK.SimpleNotificationService" Version="3.3.101.108" />
    <PackageReference Include="AWSSDK.SQS" Version="3.3.102.52" />
>>>>>>> 7dd85fd0
    <PackageReference Update="Microsoft.SourceLink.GitHub" Version="1.0.0" />
  </ItemGroup>
</Project><|MERGE_RESOLUTION|>--- conflicted
+++ resolved
@@ -10,13 +10,8 @@
   </ItemGroup>
   <ItemGroup>
     <PackageReference Include="AWSSDK.Core" Version="3.3.104.12" />
-<<<<<<< HEAD
     <PackageReference Include="AWSSDK.SimpleNotificationService" Version="3.3.101.109" />
-    <PackageReference Include="AWSSDK.SQS" Version="3.3.102.51" />
-=======
-    <PackageReference Include="AWSSDK.SimpleNotificationService" Version="3.3.101.108" />
     <PackageReference Include="AWSSDK.SQS" Version="3.3.102.52" />
->>>>>>> 7dd85fd0
     <PackageReference Update="Microsoft.SourceLink.GitHub" Version="1.0.0" />
   </ItemGroup>
 </Project>