﻿<Project Sdk="Microsoft.NET.Sdk">
  <PropertyGroup>
    <Description>Provides an implementation of the messaging gateway for decoupled invocation in the Paramore.Brighter pipeline, using awssqs</Description>
    <Authors>Deniz Kocak</Authors>
    <TargetFrameworks>netstandard2.0</TargetFrameworks>
    <PackageTags>awssqs;AMQP;Command;Event;Service Activator;Decoupled;Invocation;Messaging;Remote;Command Dispatcher;Command Processor;Request;Service;Task Queue;Work Queue;Retry;Circuit Breaker;Availability</PackageTags>
  </PropertyGroup>
  <ItemGroup>
    <ProjectReference Include="..\Paramore.Brighter\Paramore.Brighter.csproj" />
  </ItemGroup>
  <ItemGroup>
<<<<<<< HEAD
    <PackageReference Include="AWSSDK.SimpleNotificationService" Version="3.5.0.20" />
    <PackageReference Include="AWSSDK.Core" Version="3.5.1.16" />
    <PackageReference Include="AWSSDK.SQS" Version="3.5.0.18" />
=======
    <PackageReference Include="AWSSDK.SimpleNotificationService" Version="3.5.0.18" />
    <PackageReference Include="AWSSDK.Core" Version="3.5.1.18" />
    <PackageReference Include="AWSSDK.SQS" Version="3.5.0.20" />
>>>>>>> 4f51fc97
  </ItemGroup>
</Project><|MERGE_RESOLUTION|>--- conflicted
+++ resolved
@@ -9,14 +9,8 @@
     <ProjectReference Include="..\Paramore.Brighter\Paramore.Brighter.csproj" />
   </ItemGroup>
   <ItemGroup>
-<<<<<<< HEAD
     <PackageReference Include="AWSSDK.SimpleNotificationService" Version="3.5.0.20" />
-    <PackageReference Include="AWSSDK.Core" Version="3.5.1.16" />
-    <PackageReference Include="AWSSDK.SQS" Version="3.5.0.18" />
-=======
-    <PackageReference Include="AWSSDK.SimpleNotificationService" Version="3.5.0.18" />
     <PackageReference Include="AWSSDK.Core" Version="3.5.1.18" />
     <PackageReference Include="AWSSDK.SQS" Version="3.5.0.20" />
->>>>>>> 4f51fc97
   </ItemGroup>
 </Project>