#region Licence
/* The MIT License (MIT)
Copyright © 2014 Francesco Pighi <francesco.pighi@gmail.com>

Permission is hereby granted, free of charge, to any person obtaining a copy
of this software and associated documentation files (the “Software”), to deal
in the Software without restriction, including without limitation the rights
to use, copy, modify, merge, publish, distribute, sublicense, and/or sell
copies of the Software, and to permit persons to whom the Software is
furnished to do so, subject to the following conditions:

The above copyright notice and this permission notice shall be included in
all copies or substantial portions of the Software.

THE SOFTWARE IS PROVIDED “AS IS”, WITHOUT WARRANTY OF ANY KIND, EXPRESS OR
IMPLIED, INCLUDING BUT NOT LIMITED TO THE WARRANTIES OF MERCHANTABILITY,
FITNESS FOR A PARTICULAR PURPOSE AND NONINFRINGEMENT. IN NO EVENT SHALL THE
AUTHORS OR COPYRIGHT HOLDERS BE LIABLE FOR ANY CLAIM, DAMAGES OR OTHER
LIABILITY, WHETHER IN AN ACTION OF CONTRACT, TORT OR OTHERWISE, ARISING FROM,
OUT OF OR IN CONNECTION WITH THE SOFTWARE OR THE USE OR OTHER DEALINGS IN
THE SOFTWARE. */

#endregion

namespace Paramore.Brighter.Outbox.Sqlite
{
    /// <summary>
    /// Class SqliteOutboxConfiguration.
    /// </summary>
    public class SqliteOutboxConfiguration
    {
        /// <summary>
        /// Initializes a new instance of the <see cref="SqliteOutboxConfiguration"/> class.
        /// </summary>
        /// <param name="connectionString">The connection string.</param>
<<<<<<< HEAD
        /// <param name="outboxTableName">Name of the message store table.</param>
        public SqliteMessageStoreConfiguration(string connectionString, string outboxTableName)
=======
        /// <param name="outboxTableName">Name of the outbox table.</param>
        public SqliteOutboxConfiguration(string connectionString, string outboxTableName)
>>>>>>> d77abff1
        {
            OutboxTableName = outboxTableName;
            ConnectionString = connectionString;
        }

        /// <summary>
        /// Gets the connection string.
        /// </summary>
        /// <value>The connection string.</value>
        public string ConnectionString { get; private set; }
        /// <summary>
        /// Gets the name of the outbox table.
        /// </summary>
<<<<<<< HEAD
        /// <value>The name of the message store table.</value>
=======
        /// <value>The name of the outbox table.</value>
>>>>>>> d77abff1
        public string OutboxTableName { get; private set; }
    }
}<|MERGE_RESOLUTION|>--- conflicted
+++ resolved
@@ -33,13 +33,8 @@
         /// Initializes a new instance of the <see cref="SqliteOutboxConfiguration"/> class.
         /// </summary>
         /// <param name="connectionString">The connection string.</param>
-<<<<<<< HEAD
-        /// <param name="outboxTableName">Name of the message store table.</param>
-        public SqliteMessageStoreConfiguration(string connectionString, string outboxTableName)
-=======
         /// <param name="outboxTableName">Name of the outbox table.</param>
         public SqliteOutboxConfiguration(string connectionString, string outboxTableName)
->>>>>>> d77abff1
         {
             OutboxTableName = outboxTableName;
             ConnectionString = connectionString;
@@ -53,11 +48,7 @@
         /// <summary>
         /// Gets the name of the outbox table.
         /// </summary>
-<<<<<<< HEAD
-        /// <value>The name of the message store table.</value>
-=======
         /// <value>The name of the outbox table.</value>
->>>>>>> d77abff1
         public string OutboxTableName { get; private set; }
     }
 }