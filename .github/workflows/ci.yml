--- conflicted
+++ resolved
@@ -279,14 +279,11 @@
   aws-ci:
     runs-on: ubuntu-latest
     needs: [test]
-<<<<<<< HEAD
-=======
     env:
       AWS_ACCESS_KEY_ID: ${{ secrets.AWS_ACCESS_KEY_ID }}
       AWS_SECRET_ACCESS_KEY: ${{ secrets.AWS_SECRET_ACCESS_KEY }}
       AWS_DEFAULT_REGION: us-east-1
       AWS_DEFAULT_OUTPUT: json    
->>>>>>> 3f41f866
       
     steps:
       - uses: actions/checkout@v2
