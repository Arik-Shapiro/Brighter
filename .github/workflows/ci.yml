--- conflicted
+++ resolved
@@ -192,41 +192,45 @@
       - name: MSSQL Tests
         run: dotnet test ./tests/Paramore.Brighter.MSSQL.Tests/Paramore.Brighter.MSSQL.Tests.csproj --configuration Release --logger "console;verbosity=normal" --blame -v n
         
-<<<<<<< HEAD
   mysql-ci:
-=======
-  dynamo-ci:
->>>>>>> 4c27974a
-    runs-on: ubuntu-latest
-    needs: [test]
-  
-    services:
-<<<<<<< HEAD
+    runs-on: ubuntu-latest
+    needs: [test]
+  
+    services:
       mysql:
         image: mysql
         ports: 
           - 3036:3036
         env:
           MYSQL_ROOT_PASSWORD: root
-=======
+    steps:
+      - uses: actions/checkout@v2
+      - name: Setup .NET Core
+        uses: actions/setup-dotnet@v1
+        with:
+          dotnet-version: 2.1.x
+      - name: Install dependencies
+        run: dotnet restore
+      - name: MySQL Tests
+        run: dotnet test ./tests/Paramore.Brighter.MySQL.Tests/Paramore.Brighter.MySQL.Tests.csproj --configuration Release --logger "console;verbosity=normal" --blame -v n
+
+  dynamo-ci:
+    runs-on: ubuntu-latest
+    needs: [test]
+  
+    services:
       dynamo:
         image: dwmkerr/dynamodb
         ports: 
           - 8000:8000
       
->>>>>>> 4c27974a
-    steps:
-      - uses: actions/checkout@v2
-      - name: Setup .NET Core
-        uses: actions/setup-dotnet@v1
-        with:
-          dotnet-version: 2.1.x
-      - name: Install dependencies
-        run: dotnet restore
-<<<<<<< HEAD
+    steps:
+      - uses: actions/checkout@v2
+      - name: Setup .NET Core
+        uses: actions/setup-dotnet@v1
+        with:
+          dotnet-version: 2.1.x
+      - name: Install dependencies
+        run: dotnet restore
       - name: MySQL Tests
-        run: dotnet test ./tests/Paramore.Brighter.MySQL.Tests/Paramore.Brighter.MySQL.Tests.csproj --configuration Release --logger "console;verbosity=normal" --blame -v n
-=======
-      - name: DynamoDB Tests
-        run: dotnet test ./tests/Paramore.Brighter.DynamoDB.Tests/Paramore.Brighter.DynamoDB.Tests.csproj --configuration Release --logger "console;verbosity=normal" --blame -v n
->>>>>>> 4c27974a
+        run: dotnet test ./tests/Paramore.Brighter.MySQL.Tests/Paramore.Brighter.MySQL.Tests.csproj --configuration Release --logger "console;verbosity=normal" --blame -v n